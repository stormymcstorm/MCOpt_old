[build-system]
requires = ["setuptools"]
build-backend = "setuptools.build_meta"

[project]
name = "mcopt"
version = "0.5.0"
authors = [
  {name = "Carson Storm", email = "carson.storm@outlook.com"}
]
readme = "README.md"
dependencies = [
  "numpy",
  "pandas",
  "scikit-image",
  "matplotlib",
  "tqdm",
  "networkx",
<<<<<<< HEAD
  "seaborn",
  "torch"
=======
  "POT"
>>>>>>> 8b4d0f87
]

# [project.scripts]
# mcpipeline = "mcpipeline.main:main"

[tool.setuptools]
packages = ["mcopt", "mcpipeline"]<|MERGE_RESOLUTION|>--- conflicted
+++ resolved
@@ -16,12 +16,7 @@
   "matplotlib",
   "tqdm",
   "networkx",
-<<<<<<< HEAD
-  "seaborn",
-  "torch"
-=======
   "POT"
->>>>>>> 8b4d0f87
 ]
 
 # [project.scripts]
